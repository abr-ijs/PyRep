--- conflicted
+++ resolved
@@ -1,4 +1,3 @@
-import numpy as np
 from pyrep.backend import sim, utils
 from pyrep.objects.object import Object
 from pyrep.objects.shape import Shape
@@ -12,11 +11,8 @@
 import threading
 from threading import Lock
 from typing import Tuple, List
-<<<<<<< HEAD
 import numpy as np
-=======
 import warnings
->>>>>>> 70a13814
 
 
 class PyRep(object):
