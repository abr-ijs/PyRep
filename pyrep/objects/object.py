--- conflicted
+++ resolved
@@ -1,9 +1,6 @@
-<<<<<<< HEAD
 import pyrep
-=======
 import warnings
 
->>>>>>> 46317127
 from pyrep.backend import sim
 from pyrep.errors import *
 from pyrep.const import ObjectType
